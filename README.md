# shenfun

[![Build Status](https://travis-ci.org/spectralDNS/shenfun.svg?branch=master)](https://travis-ci.org/spectralDNS/shenfun)
[![CircleCI](https://circleci.com/gh/spectralDNS/shenfun.svg?style=svg)](https://circleci.com/gh/spectralDNS/shenfun)

Description
-----------

Shenfun contains tools for working with Jie Shen's modified Chebyshev and Legendre bases described here:
  * Jie Shen, SIAM Journal on Scientific Computing, 15 (6), 1489-1505 (1994) (JS1)
  * Jie Shen, SIAM Journal on Scientific Computing, 16 (1), 74-87, (1995) (JS2)

Shenfun has implemented classes for the bases described in these papers, and within each class there are methods for fast transforms, scalar products and for computing matrices arising from bilinear forms in the spectral Galerkin method. The following bases are defined in submodules `shenfun.chebyshev`, `shenfun.legendre` and `shenfun.fourier`

* shenfun.chebyshev.bases
  * Basis - Regular Chebyshev 
  * ShenDirichletBasis - Dirichlet boundary conditions
  * ShenNeumannBasis - Neumann boundary conditions (homogeneous)
  * ShenBiharmonicBasis - Homogeneous Dirichlet and Neumann boundary conditions

* shenfun.legendre.bases
  * Basis - Regular Legendre
  * ShenDirichletBasis - Dirichlet boundary conditions
  * ShenNeumannBasis - Neumann boundary conditions (homogeneous)
  * ShenBiharmonicBasis - Homogeneous Dirichlet and Neumann boundary conditions

<<<<<<< HEAD
* shenfun.fourier.bases
  * R2CBasis - Real to complex Fourier transforms
  * C2CBasis - Complex to complex transforms

Matrices that arise with Shen's bases and the spectral Galerkin method are often very sparse. As such, `shenfun` defines it's own sparse matrix class `SparseMatrix` and the subclassed `ShenMatrix` in `shenfun.matrixbase.py`. The matrix baseclass `SparseMatrix` is subclassing a regular Python dictionary, and its keys and values are, respectively, the offsets and the diagonals. For example, we may declare a tridiagonal matrix of shape N x N as
=======
Matrices that arise with Shen's bases and the spectral Galerkin method are often very sparse. As such, `shenfun` defines it's own sparse matrix class `SparseMatrix` and the subclassed `SpectralMatrix` in `shenfun.matrixbase.py`. The matrix baseclass `SparseMatrix` is subclassing a regular Python dictionary, and its keys and values are, respectively, the offsets and the diagonals. For example, we may declare a tridiagonal matrix of shape N x N as
>>>>>>> 59d2b61a

```python
    >>> N = 4
    >>> d = {-1: 1, 0: -2, 1: 1}
    >>> A = SparseMatrix(d, (N, N))
```

or similarly as

```python
    >>> import numpy as np
    >>> d = {-1: np.ones(N-1), 0: -2*np.ones(N)}
    >>> d[1] = d[-1]  # Symmetric, reuse np.ones array
    >>> A = SparseMatrix(d, (N, N))
```

The matrix is a subclassed dictionary

```python
    >>> A
    {-1: array([ 1.,  1.,  1.]),
      0: array([-2., -2., -2., -2.]),
      1: array([ 1.,  1.,  1.])
```

and if you want a regular `Scipy` sparse matrix, just do

```python
    >>> A.diags()
    <4x4 sparse matrix of type ‘<class ‘numpy.float64’>’
        with 10 stored elements (3 diagonals) in DIAgonal format>
    >>> A.diags().toarray()
    array([[-2.,  1.,  0.,  0.],
           [ 1., -2.,  1.,  0.],
           [ 0.,  1., -2.,  1.],
           [ 0.,  0.,  1., -2.]])
```

A Dirichlet basis with 8 quadrature points can be created as

```python
    >>> from shenfun.chebyshev.bases import ShenDirichletBasis
    >>> N = 8
    >>> SD = ShenDirichletBasis(N)
```

Now one may project for example a random vector to this space using

```python
    >>> import numpy as np
    >>> fj = np.random.random(N)
    >>> fk = np.zeros_like(fj)
    >>> fk = SD.forward(fj, fk) # Gets expansion coefficients of Shen Dirichlet basis
```

and back to real physical space again

```python
    >>> fj = SD.backward(fk, fj)
``` 

Note that `fj` now will be different than the original `fj` since it now has homogeneous boundary conditions. However, if we transfer back and forth one more time, starting from `fj` which is in the Shen Dirichlet function space, then we come back to the same array:

```python
    >>> fj_copy = fj.copy()
    >>> fk = SD.forward(fj, fk)
    >>> fj = SD.backward(fk, fj)
    >>> assert np.allclose(fj, fj_copy) # Is True
```

The `SD` class can also be used to compute the scalar product of an array

```python
    >>> fs = np.zeros_like(fj)
    >>> fs = SD.scalar_product(fj, fs)
```

The bases can also be used to assemble inner products of bilinear forms, like the mass matrix

```python
    >>> from shenfun import inner_product
    >>> mass = inner_product((SD, 0), (SD, 0))
```

This `mass` matrix will be the same as Eq. (2.5) of JS1:

```python
    >>> mass
    {-2: array([-1.57079633]),
      0: array([ 4.71238898,  3.14159265,  3.14159265,  3.14159265,  3.14159265, 3.14159265]),
      2: array([-1.57079633])}
```

You may notice that `mass` takes advantage of the fact that two diagonals are constant. 

The `inner_product` may be used to compute any bilinear form. For example the stiffness matrix `K`

```python
    >>> K = inner_product((SD, 0), (SD, 2))
```
Note that the `inner_product` takes as arguments two bases, where the first represents the test function and the matrix row, whereas the second represents the trial function and the matrix column. The integer in the tuples determines how many times the basis is differentiated.

Square matrices have implemented a solve method that is using fast direct LU decomposition or similar (TDMA/PDMA). For example, to solve the linear system `Ku=b`

```python
    >>> fj = np.random.random(N)
    >>> b = np.zeros_like(fj)
    >>> b = SD.scalar_product(fj, b)
    >>> u = np.zeros_like(b)
    >>> u = K.solve(b, u)
```

All methods are designed to work along any dimension of a multidimensional array. Very little differs in the users interface. Consider, for example, the previous example on a three-dimensional cube 

```python
    >>> fj = np.random.random((N, N, N))
    >>> b = np.zeros_like(fj)
    >>> b = SD.scalar_product(fj, b)
    >>> u = np.zeros_like(b)
    >>> u = K.solve(b, u)
```
where `K` is exactly the same as before, from the 1D example. The matrix solve is applied along the first dimension since this is the default behaviour.

<|MERGE_RESOLUTION|>--- conflicted
+++ resolved
@@ -13,7 +13,7 @@
 Shenfun has implemented classes for the bases described in these papers, and within each class there are methods for fast transforms, scalar products and for computing matrices arising from bilinear forms in the spectral Galerkin method. The following bases are defined in submodules `shenfun.chebyshev`, `shenfun.legendre` and `shenfun.fourier`
 
 * shenfun.chebyshev.bases
-  * Basis - Regular Chebyshev 
+  * Basis - Regular Chebyshev
   * ShenDirichletBasis - Dirichlet boundary conditions
   * ShenNeumannBasis - Neumann boundary conditions (homogeneous)
   * ShenBiharmonicBasis - Homogeneous Dirichlet and Neumann boundary conditions
@@ -24,15 +24,11 @@
   * ShenNeumannBasis - Neumann boundary conditions (homogeneous)
   * ShenBiharmonicBasis - Homogeneous Dirichlet and Neumann boundary conditions
 
-<<<<<<< HEAD
 * shenfun.fourier.bases
   * R2CBasis - Real to complex Fourier transforms
   * C2CBasis - Complex to complex transforms
 
-Matrices that arise with Shen's bases and the spectral Galerkin method are often very sparse. As such, `shenfun` defines it's own sparse matrix class `SparseMatrix` and the subclassed `ShenMatrix` in `shenfun.matrixbase.py`. The matrix baseclass `SparseMatrix` is subclassing a regular Python dictionary, and its keys and values are, respectively, the offsets and the diagonals. For example, we may declare a tridiagonal matrix of shape N x N as
-=======
 Matrices that arise with Shen's bases and the spectral Galerkin method are often very sparse. As such, `shenfun` defines it's own sparse matrix class `SparseMatrix` and the subclassed `SpectralMatrix` in `shenfun.matrixbase.py`. The matrix baseclass `SparseMatrix` is subclassing a regular Python dictionary, and its keys and values are, respectively, the offsets and the diagonals. For example, we may declare a tridiagonal matrix of shape N x N as
->>>>>>> 59d2b61a
 
 ```python
     >>> N = 4
@@ -92,7 +88,7 @@
 
 ```python
     >>> fj = SD.backward(fk, fj)
-``` 
+```
 
 Note that `fj` now will be different than the original `fj` since it now has homogeneous boundary conditions. However, if we transfer back and forth one more time, starting from `fj` which is in the Shen Dirichlet function space, then we come back to the same array:
 
@@ -126,7 +122,7 @@
       2: array([-1.57079633])}
 ```
 
-You may notice that `mass` takes advantage of the fact that two diagonals are constant. 
+You may notice that `mass` takes advantage of the fact that two diagonals are constant.
 
 The `inner_product` may be used to compute any bilinear form. For example the stiffness matrix `K`
 
@@ -145,7 +141,7 @@
     >>> u = K.solve(b, u)
 ```
 
-All methods are designed to work along any dimension of a multidimensional array. Very little differs in the users interface. Consider, for example, the previous example on a three-dimensional cube 
+All methods are designed to work along any dimension of a multidimensional array. Very little differs in the users interface. Consider, for example, the previous example on a three-dimensional cube
 
 ```python
     >>> fj = np.random.random((N, N, N))
