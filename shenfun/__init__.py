--- conflicted
+++ resolved
@@ -8,11 +8,8 @@
 from . import legendre
 from . import fourier
 from . import matrixbase
-<<<<<<< HEAD
 from .fourier import energy_fourier
-=======
 from .matrixbase import *
->>>>>>> 468c738c
 from .forms.project import *
 from .forms.inner import *
 from .forms.operators import *
