--- conflicted
+++ resolved
@@ -2,13 +2,7 @@
 from shenfun.matrixbase import SpectralMatrix
 from shenfun.optimization.cython import Matvec
 from shenfun.utilities import inheritdocstrings
-<<<<<<< HEAD
-<<<<<<< Updated upstream
-=======
 from shenfun.la import TDMA_O
-=======
-from shenfun.la import TDMA
->>>>>>> b5f958d1
 from . import bases
 
 LD = bases.ShenDirichletBasis
@@ -35,11 +29,7 @@
         assert isinstance(trial[0], LD)
         d = {0:2., 1: -1., -1:-1.}
         SpectralMatrix.__init__(self, d, test, trial)
-<<<<<<< HEAD
         self.solve = TDMA_O(self)
-=======
-
->>>>>>> b5f958d1
 
 @inheritdocstrings
 class ADDmat(SpectralMatrix):
@@ -67,11 +57,7 @@
              1: 0.25,
              -1: 0.25}
         SpectralMatrix.__init__(self, d, test, trial)
-<<<<<<< HEAD
         self.solve = TDMA_O(self)
->>>>>>> Stashed changes
-=======
->>>>>>> b5f958d1
 
 
 @inheritdocstrings
